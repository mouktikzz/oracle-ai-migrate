--- conflicted
+++ resolved
@@ -170,11 +170,7 @@
       file.performanceMetrics?.optimizationLevel || 'basic',
       (convertedComplexity.totalLines || 1) / (originalComplexity.totalLines || 1),
       newCode,
-<<<<<<< HEAD
       originalCode // Pass originalCode as the 8th argument
-=======
-      originalCode
->>>>>>> f526805e
     );
 
     // 2. Update in Supabase
@@ -313,8 +309,6 @@
                             <Edit className="h-4 w-4 mr-1" />
                             Edit
                           </Button>
-<<<<<<< HEAD
-=======
                           <Button
                             size="sm"
                             variant="outline"
@@ -341,7 +335,6 @@
                             <Sparkles className="h-4 w-4 mr-1 text-yellow-200" />
                             AI Code Analyzer
                           </Button>
->>>>>>> f526805e
                         </div>
                       )}
                     </>
@@ -730,7 +723,7 @@
                   try {
                     // Determine fileType for API
                     let fileType = file.migration_id ? 'migration_files' : 'unreviewed_files';
-                    const res = await fetch('/api/ai-explain', {
+                    const res = await fetch('/.netlify/functions/ai-explain', {
                       method: 'POST',
                       headers: { 'Content-Type': 'application/json' },
                       body: JSON.stringify({
